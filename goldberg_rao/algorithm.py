--- conflicted
+++ resolved
@@ -200,14 +200,6 @@
             contracted_graph = construct_graph_contraction(graph, start_node, end_node)
             total_routed_flow += compute_blocking_flow(contracted_graph, start_node, end_node, flow_to_route) 
             translate_flow_from_contraction_to_original(contracted_graph, graph)
-<<<<<<< HEAD
-            
-            if min_canonical_cut(graph) <= error_bound // 2:
-                break
-            
-        error_bound //= 2
-    return 1
-=======
 
             max_flow_upper_bound = min_canonical_cut(graph)
             if max_flow_upper_bound <= error_bound // 2:
@@ -216,7 +208,6 @@
                 break
     graph['flow_value'] = total_routed_flow
     return graph
->>>>>>> f93d58a9
 
 
 def get_residual_cap(graph, u, v, capacity="capacity"):
@@ -302,22 +293,6 @@
 def construct_graph_contraction(graph, start_node, end_node):
 
     condensed_graph = condensation(graph)
-
-<<<<<<< HEAD
-    for scc in condensed_graph.nodes:
-        print(condensed_graph[scc])
-        if len(condensed_graph[scc]["members"]) < 2:
-            continue
-
-        rep_vertex = condensed_graph[scc]["members"][0]
-
-        if start_node in condensed_graph[scc]["members"]:
-            rep_vertex = start_node
-        elif end_node in condensed_graph[scc]["members"]:
-            rep_vertex = end_node
-        
-        condensed_graph[scc]["representative"] = rep_vertex
-=======
     # construct in-tree and out-tree
 
     for scc, scc_attr in condensed_graph.nodes(data=True):
@@ -332,7 +307,6 @@
             rep_vertex = end_node
         
         scc_attr["representative"] = rep_vertex
->>>>>>> f93d58a9
          # out tree construction 
 
         children_queue = [rep_vertex]
@@ -461,22 +435,14 @@
                     preorder[v] = i
                 done = True
                 for w in G[v]:
-<<<<<<< HEAD
-                    if G.edges[v, w]["length"] == 0 and w not in preorder:
-=======
                     if G[v][w]["length"] == 0 and w not in preorder:
->>>>>>> f93d58a9
                         queue.append(w)
                         done = False
                         break
                 if done:
                     lowlink[v] = preorder[v]
                     for w in G[v]:
-<<<<<<< HEAD
-                        if G.edges[v, w]["length"] == 0 and w not in scc_found:
-=======
                         if G[v][w]["length"] == 0 and w not in scc_found:
->>>>>>> f93d58a9
                             if preorder[w] > preorder[v]:
                                 lowlink[v] = min([lowlink[v], lowlink[w]])
                             else:
@@ -519,29 +485,22 @@
     for u, v, attr in G.edges(data=True):
         if mapping[u] != mapping[v]:
             if (mapping[u], mapping[v]) in edge_members.keys():
-<<<<<<< HEAD
                edge_members[(mapping[u], mapping[v])]["members"].append((u, v, attr))
-=======
                edge_members[(mapping[u], mapping[v])]["members"].add((u, v))
->>>>>>> f93d58a9
                edge_members[(mapping[u], mapping[v])]["capacity"] += get_residual_cap(G, u, v)
             else:
                 edge_members[(mapping[u], mapping[v])] = {}
                 edge_members[(mapping[u], mapping[v])]["flow"] = 0
                 edge_members[(mapping[u], mapping[v])]["on_blocking_flow"] = 0
-<<<<<<< HEAD
-                edge_members[(mapping[u], mapping[v])]["members"] = [(u, v, attr)]
-=======
                 edge_members[(mapping[u], mapping[v])]["members"] = {(u, v)}
->>>>>>> f93d58a9
                 edge_members[(mapping[u], mapping[v])]["capacity"] = get_residual_cap(G, u, v)
         
         
     # Add a list of members (ie original nodes) to each node (ie scc) in C.
-    networkx.set_node_attributes(C, members, "members")
+    nx.set_node_attributes(C, members, "members")
 
     # Add edge attributes to each node 
-    networkx.set_edge_attributes(C, edge_members)
+    nx.set_edge_attributes(C, edge_members)
     return C
 
 
