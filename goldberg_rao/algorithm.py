import networkx as nx
from abc import ABC
from networkx.algorithms.flow.utils import build_residual_network
import math
from .dinitz_blocking_flow import dinitz_blocking_flow
from .blocking_flow import compute_blocking_flow
from .visualize import visualize_graph

"""
Implementation of the Goldberg Rao Algorithm: 

See the following resources to learn more about it: 

- https://www.cs.princeton.edu/courses/archive/fall03/cs528/handouts/beyond%20the%20flow.pdf
- https://www.cs.princeton.edu/courses/archive/fall06/cos528/handouts/Goldberg-Rao.pdf
- http://cs.ucls.uchicago.edu/~rahulmehta/papers/GoldbergRao-Notes.pdf

"""


def goldberg_rao(G, s, t, capacity="capacity", residual=None, value_only=False, cutoff=None):

    """Find a maximum single-commodity flow using Dinitz' algorithm.

    This function returns the residual network resulting after computing
    the maximum flow. See below for details about the conventions
    NetworkX uses for defining residual networks.

    This algorithm has a running time of $O(n^2 m)$ for $n$ nodes and $m$
    edges [1]_.


    Parameters
    ----------
    G : NetworkX graph
        Edges of the graph are expected to have an attribute called
        'capacity'. If this attribute is not present, the edge is
        considered to have infinite capacity.

    s : node
        Source node for the flow.

    t : node
        Sink node for the flow.

    capacity : string
        Edges of the graph G are expected to have an attribute capacity
        that indicates how much flow the edge can support. If this
        attribute is not present, the edge is considered to have
        infinite capacity. Default value: 'capacity'.

    residual : NetworkX graph
        Residual network on which the algorithm is to be executed. If None, a
        new residual network is created. Default value: None.

    value_only : bool
        If True compute only the value of the maximum flow. This parameter
        will be ignored by this algorithm because it is not applicable.

    cutoff : integer, float
        If specified, the algorithm will terminate when the flow value reaches
        or exceeds the cutoff. In this case, it may be unable to immediately
        determine a minimum cut. Default value: None.

    Returns
    -------
    R : NetworkX DiGraph
        Residual network after computing the maximum flow.

    Raises
    ------
    NetworkXError
        The algorithm does not support MultiGraph and MultiDiGraph. If
        the input graph is an instance of one of these two classes, a
        NetworkXError is raised.

    NetworkXUnbounded
        If the graph has a path of infinite capacity, the value of a
        feasible flow on the graph is unbounded above and the function
        raises a NetworkXUnbounded.

    See also
    --------
    :meth:`maximum_flow`
    :meth:`minimum_cut`
    :meth:`preflow_push`
    :meth:`shortest_augmenting_path`

    Notes
    -----
    The residual network :samp:`R` from an input graph :samp:`G` has the
    same nodes as :samp:`G`. :samp:`R` is a DiGraph that contains a pair
    of edges :samp:`(u, v)` and :samp:`(v, u)` iff :samp:`(u, v)` is not a
    self-loop, and at least one of :samp:`(u, v)` and :samp:`(v, u)` exists
    in :samp:`G`.

    For each edge :samp:`(u, v)` in :samp:`R`, :samp:`R[u][v]['capacity']`
    is equal to the capacity of :samp:`(u, v)` in :samp:`G` if it exists
    in :samp:`G` or zero otherwise. If the capacity is infinite,
    :samp:`R[u][v]['capacity']` will have a high arbitrary finite value
    that does not affect the solution of the problem. This value is stored in
    :samp:`R.graph['inf']`. For each edge :samp:`(u, v)` in :samp:`R`,
    :samp:`R[u][v]['flow']` represents the flow function of :samp:`(u, v)` and
    satisfies :samp:`R[u][v]['flow'] == -R[v][u]['flow']`.

    The flow value, defined as the total flow into :samp:`t`, the sink, is
    stored in :samp:`R.graph['flow_value']`. If :samp:`cutoff` is not
    specified, reachability to :samp:`t` using only edges :samp:`(u, v)` such
    that :samp:`R[u][v]['flow'] < R[u][v]['capacity']` induces a minimum
    :samp:`s`-:samp:`t` cut.

    Examples
    --------
    >>> from networkx.algorithms.flow import dinitz

    The functions that implement flow algorithms and output a residual
    network, such as this one, are not imported to the base NetworkX
    namespace, so you have to explicitly import them from the flow package.

    >>> G = nx.DiGraph()
    >>> G.add_edge("x", "a", capacity=3.0)
    >>> G.add_edge("x", "b", capacity=1.0)
    >>> G.add_edge("a", "c", capacity=3.0)
    >>> G.add_edge("b", "c", capacity=5.0)
    >>> G.add_edge("b", "d", capacity=4.0)
    >>> G.add_edge("d", "e", capacity=2.0)
    >>> G.add_edge("c", "y", capacity=2.0)
    >>> G.add_edge("e", "y", capacity=3.0)
    >>> R = dinitz(G, "x", "y")
    >>> flow_value = nx.maximum_flow_value(G, "x", "y")
    >>> flow_value
    3.0
    >>> flow_value == R.graph["flow_value"]
    True

    References
    ----------
    .. [1] Dinitz' Algorithm: The Original Version and Even's Version.
           2006. Yefim Dinitz. In Theoretical Computer Science. Lecture
           Notes in Computer Science. Volume 3895. pp 218-240.
           http://www.cs.bgu.ac.il/~dinitz/Papers/Dinitz_alg.pdf

    """
    residual =  goldberg_rao_impl(G, s, t, capacity, residual, cutoff)

    if value_only:
        return residual.graph['flow_value']
    residual.graph["algorithm"] = "goldberg-rao"
    return residual


def goldberg_rao_impl(G, s, t, capacity="capacity", residual=None, cutoff=None):
    if s not in G:
        raise nx.NetworkXError(f"node {str(s)} not in graph")
    if t not in G:
        raise nx.NetworkXError(f"node {str(t)} not in graph")
    if s == t:
        raise nx.NetworkXError("source and sink are the same node")
    if residual is None:
        R = build_residual_network(G, capacity)
    else:
        R = residual

    # Zero-out
    for u in R:
        for e in R[u].values():
            e["flow"] = 0
    start_node = s
    end_node = t
    graph = R
    sum_capacity = sum([attr[capacity] for u, v, attr in graph.edges(data=True)])
    m = graph.number_of_edges()
    n = graph.number_of_nodes()
    # F in the algorithm
    error_bound = sum_capacity
    INF = graph.graph.get("inf", float("inf"))

    # Lambda in the algorithm
    num_iterations_in_phase = int(math.ceil(min(math.sqrt(m), math.pow(n, 2 / 3))))
    total_routed_flow = 0
    prev_error_bound = float('inf')
    while error_bound >= 1:
        # Delta in the paper
        assert prev_error_bound == float("inf") or error_bound <= prev_error_bound // 2
        flow_to_route = math.ceil(error_bound / num_iterations_in_phase)

        for _ in range(num_iterations_in_phase):
            for u, v, attr in graph.edges(data=True):
                if is_at_capacity(graph, u, v):
                    # edges that are at capacity disappear from this algorithm on edges with strictly positive resid
                    # capacity are considered
                    if "_length" in attr:
                        del attr["_length"]
                    if "length" in attr:
                        del attr["length"]
                    continue
                attr["_length"] = 0 if (get_residual_cap(graph, u, v)) >= flow_to_route * 3 else 1
            construct_distance_metric(graph, end_node, length="_length")
            if graph.nodes[start_node]["distance"] == INF:
                graph.graph['flow_value'] = total_routed_flow
                return graph

            max_flow_upper_bound = min_canonical_cut(graph, start_node)
            if max_flow_upper_bound <= error_bound // 2:
                prev_error_bound = error_bound
                while max_flow_upper_bound <= error_bound // 2 and error_bound >= 1:
                    error_bound //= 2
                break

            for u, v, attr in graph.edges(data=True):
                if is_at_capacity(graph, u, v):
                    continue
                resid_cap = get_residual_cap(graph, u, v)
                resid_cap_reverse = get_residual_cap(graph, v, u)
                if 2 * flow_to_route <= resid_cap < 3 * flow_to_route <= resid_cap_reverse and graph.nodes[u]['distance'] == graph.nodes[v]['distance']:
                    attr['length'] = 0
                else:
                    attr['length'] = attr['_length']
            contracted_graph = construct_graph_contraction(graph, start_node, end_node)
<<<<<<< HEAD
            flow_routed = compute_blocking_flow(contracted_graph, contracted_graph.graph["start_mapping"], contracted_graph.graph["end_mapping"], flow_to_route)
=======
            flow_routed = flow_to_route
            """
            if the start and end notes already in the same component, we don't need a blocking flow since 
            we can already route delta flow through that component.
            """
            if contracted_graph.graph["start_mapping"] != contracted_graph.graph["end_mapping"]:
                flow_routed = dinitz_blocking_flow(contracted_graph, contracted_graph.graph["start_mapping"], contracted_graph.graph["end_mapping"], flow_to_route)

>>>>>>> 14d87e0f
            total_routed_flow += flow_routed

            if flow_routed == 0:
                graph.graph['flow_value'] = total_routed_flow
                return graph

            translate_flow_from_contraction_to_original(contracted_graph, graph, start_node, end_node, flow_routed )

    graph.graph['flow_value'] = total_routed_flow
    return graph


def is_at_capacity(graph, start_vert, end_vert, capacity="capacity"):
    """
    Checks to see if the current residual capacity of the edge is 0. For the purposes of this algorithm, this meansthe
    edge is non-existent in the graph.
    :param graph: Networkx X Graph
    :param start_vert: Starting vertex of edge
    :param end_vert: Ending vertex of edge
    :param capacity: Capacity attribute on the edge
    :return:
    """
    return get_residual_cap(graph, start_vert, end_vert, capacity) == 0


def get_residual_cap(graph, u, v, capacity="capacity", include_reverse_flow=True):
    """
    Returns the residual capacity of the graph
    :param graph:
    :param u:
    :param v:
    :param capacity:
    :param include_reverse_flow: Parameter to include additions to the residual capacity in reverse
    :return:
    """
    attr = graph.edges[u, v]
    val = attr[capacity] - attr["flow"]
    if include_reverse_flow:
        val += graph.edges[v, u]["flow"]
    return val


def update_flow(graph, u, v, flow_val, capacity="capacity"):

    attr = graph[u][v]
    attr_r = graph[v][u]
    # residual edge

    new_flow = flow_val + attr["flow"] - attr_r["flow"]

    if new_flow < 0:
        assert -new_flow <= attr_r["capacity"]
        attr["flow"] = 0
        attr_r["flow"] = new_flow

    else:
        assert new_flow <= attr["capacity"]
        attr["flow"] = new_flow
        attr_r["flow"] = 0


def min_canonical_cut(graph, start_node, distance="distance"):
    """
    Given a graph and a start node and a distance metric on the graph. Define a canonical cut as
    cuts between vertices of distance i and i + 1 where the cut-edges are such that one side has distance i
    and the other has i + 1.

    :param graph: Networkx Graph
    :param start_node: Node of max distance to compute canonical cuts for.
    :param distance: The attribute in graph.nodes that specifies the distance metric.
    :return:
    """
    max_distance = graph.nodes[start_node][distance]
    if max_distance == 0:
        return float("inf")
    distance_arr = [0 for _ in range(max_distance)]
    for u, v, attr in graph.edges(data=True):
        if not is_at_capacity(graph, u, v) and graph.nodes[u][distance] == graph.nodes[v][distance] + 1 and graph.nodes[v][distance] < max_distance:
            distance_arr[graph.nodes[v][distance]] += get_residual_cap(graph, u, v)
    return min(distance_arr)


def is_admissible_edge(graph, u, v, distance="distance", length="length"):
    return graph.nodes[u][distance] == graph.nodes[v][distance] + graph[u][v][length]


def construct_graph_contraction(graph, start_node, end_node):

    condensed_graph = condensation(graph)
    # construct in-tree and out-tree

    for scc, scc_attr in condensed_graph.nodes(data=True):

        rep_vertex = next(iter(scc_attr["members"]))
        if start_node in scc_attr["members"]:
            condensed_graph.graph["start_mapping"] = scc
        if end_node in scc_attr["members"]:
            condensed_graph.graph["end_mapping"] = scc

        if len(scc_attr["members"]) < 2:
            continue

        scc_attr["representative"] = rep_vertex
        # out tree construction
        children_queue = [rep_vertex]
        visited = set(children_queue)
        while len(children_queue) != 0:
            curr_vertex = children_queue.pop()
            graph.nodes[curr_vertex]["out_children"] = []
            for neighbor in scc_attr["members"]:
                if not graph.has_edge(curr_vertex, neighbor) or is_at_capacity(graph, curr_vertex, neighbor):
                    continue
                if neighbor not in visited and graph.edges[curr_vertex, neighbor]["length"] == 0:
                    visited.add(neighbor)
                    graph.nodes[curr_vertex]["out_children"].append(neighbor)
                    children_queue.append(neighbor)
        # in tree construction
        children_queue = [rep_vertex]
        visited = set(children_queue)
        while len(children_queue) != 0:
            curr_vertex = children_queue.pop()
            graph.nodes[curr_vertex]["in_children"] = []
            for neighbor in scc_attr["members"]:
                if not graph.has_edge(neighbor, curr_vertex) or is_at_capacity(graph, neighbor, curr_vertex):
                    continue
                if neighbor not in visited and graph.edges[neighbor, curr_vertex]["length"] == 0:
                    visited.add(neighbor)
                    graph.nodes[curr_vertex]["in_children"].append(neighbor)
                    children_queue.append(neighbor)

    return condensed_graph


def translate_flow_from_contraction_to_original(contraction, original, start_node, end_node, flow_routed):

    for node in original:
        original.nodes[node]["flow"] = 0
    original.nodes[start_node]["flow"] = flow_routed
    original.nodes[end_node]["flow"] = -flow_routed
    # assign flows to edges and the flow in - out for the contracted graph
    for contract_u, contract_v, contraction_edge in contraction.edges(data=True):
        remaining_edge_flow = contraction_edge["flow"]
        if remaining_edge_flow == 0:
            continue
        for original_edge in contraction_edge["members"]:
            
            start_vert, end_vert = original_edge
            flow_to_route = min(get_residual_cap(original, start_vert, end_vert), remaining_edge_flow)
            update_flow(original, start_vert, end_vert, flow_to_route)
            original.nodes[start_vert]["flow"] = original.nodes[start_vert].get("flow", 0) - flow_to_route
            original.nodes[end_vert]["flow"] = original.nodes[end_vert].get("flow", 0) + flow_to_route
            if flow_to_route == remaining_edge_flow:
                break
            remaining_edge_flow -= flow_to_route

    # assigns flows for each strongly connected component

    for vertex, attr in contraction.nodes(data=True):

        if len(attr["members"]) >= 2:
            rep_vertex = attr["representative"]
            flow_in = route_in_flow_tree(original, rep_vertex)
            flow_out = route_out_flow_tree(original, rep_vertex)
            if flow_out != flow_in:
                raise AssertionError("Flow in does not equal to flow out. If this error is raised, then something is wrong")


def route_in_flow_tree(graph, curr_vertex):
    flow = max(graph.nodes[curr_vertex]['flow'], 0)
    for child in graph.nodes[curr_vertex]["in_children"]:
        child_flow = route_in_flow_tree(graph, child)
        if child_flow != 0:
            update_flow(graph, child, curr_vertex, child_flow)
        flow += child_flow
    del graph.nodes[curr_vertex]["in_children"]
    return flow


def route_out_flow_tree(graph, curr_vertex):

    flow = max(-graph.nodes[curr_vertex]['flow'], 0)
    for child in graph.nodes[curr_vertex]["out_children"]:
        child_flow = route_out_flow_tree(graph, child)
        if child_flow != 0:
            update_flow(graph, curr_vertex, child, child_flow)
        flow += child_flow
    del graph.nodes[curr_vertex]["out_children"]
    del graph.nodes[curr_vertex]["flow"]
    return flow


def construct_distance_metric(graph, end_node, length='length'):
    """
    Given a length we compute a distance metric on the graph using the shortest path metric where the edge weights are
    the distances.

    :param graph: Networkx Graph
    :param end_node: The node which we compute distances from (0 distance node)
    :param length:
    :return:
    """
    INF = graph.graph.get("inf", float("inf"))
    for node in graph:
        graph.nodes[node]["distance"] = INF

    graph.nodes[end_node]["distance"] = 0
    n = graph.number_of_nodes()
    buckets = [set() for _ in range(n)]
    bucket_idx = 0
    buckets[0].add(end_node)
    while True:
        while bucket_idx < n and len(buckets[bucket_idx]) == 0:
            bucket_idx += 1
        if bucket_idx == n:
            break
        vertex = buckets[bucket_idx].pop()
        for neighbor in graph.predecessors(vertex):
            if is_at_capacity(graph, neighbor, vertex):
                continue
            length_neighbor = graph.edges[neighbor, vertex][length]
            dist_vertex = graph.nodes[vertex].get("distance")
            dist_neighbor = graph.nodes[neighbor].get("distance", None)
            
            if dist_neighbor == INF or dist_neighbor > dist_vertex + length_neighbor:
                if dist_neighbor != INF:
                    buckets[dist_neighbor].remove(neighbor)
                dist_neighbor = dist_vertex + length_neighbor
                graph.nodes[neighbor]["distance"] = dist_neighbor
                buckets[dist_neighbor].add(neighbor)
    return graph   


def length_strongly_connected_components(G):
    preorder = {}
    lowlink = {}
    scc_found = set()
    scc_queue = []
    i = 0  # Preorder counter

    for source in G:
        if source not in scc_found:
            queue = [source]
            while queue:
                v = queue[-1]
                if v not in preorder:
                    i = i + 1
                    preorder[v] = i
                done = True
                for w in G[v]:
                    if not is_at_capacity(G, v, w) and is_admissible_edge(G, v, w) and G[v][w]["length"] == 0 and w not in preorder:
                        queue.append(w)
                        done = False
                        break
                if done:
                    lowlink[v] = preorder[v]
                    for w in G[v]:
                        if not is_at_capacity(G, v, w) and is_admissible_edge(G, v, w) and G[v][w]["length"] == 0 and w not in scc_found:
                            if preorder[w] > preorder[v]:
                                lowlink[v] = min([lowlink[v], lowlink[w]])
                            else:
                                lowlink[v] = min([lowlink[v], preorder[w]])
                    queue.pop()
                    if lowlink[v] == preorder[v]:
                        scc = {v}
                        while scc_queue and preorder[scc_queue[-1]] > preorder[v]:
                            k = scc_queue.pop()
                            scc.add(k)
                        scc_found.update(scc)
                        yield scc
                    else:
                        scc_queue.append(v)


def condensation(G, scc=None):

    if scc is None:
        scc = length_strongly_connected_components(G)
    mapping = {}
    members = {}
    distances = {}
    edge_members = {}
    C = nx.DiGraph()
    # Add mapping dict as graph attribute
    C.graph["mapping"] = mapping
    if len(G) == 0:
        return C
    i = 0
    for component in scc:
        members[i] = component
        distances[i] = G.nodes[list(component)[0]]["distance"]
        mapping.update((n, i) for n in component)
        i += 1
    number_of_components = i
    C.add_nodes_from(range(number_of_components))
    C.add_edges_from(
        (mapping[u], mapping[v]) for u, v in G.edges() if mapping[u] != mapping[v] and not is_at_capacity(G, u, v) and is_admissible_edge(G, u, v)
    )
    for u, v, attr in G.edges(data=True):
        if mapping[u] != mapping[v] and not is_at_capacity(G, u, v) and is_admissible_edge(G, u, v):
            if (mapping[u], mapping[v]) in edge_members.keys():
               edge_members[(mapping[u], mapping[v])]["members"].add((u, v))
               edge_members[(mapping[u], mapping[v])]["capacity"] += get_residual_cap(G, u, v)
               assert G[u][v]["length"] == edge_members[(mapping[u], mapping[v])]["length"]
            else:
                edge_members[(mapping[u], mapping[v])] = {}
                edge_members[(mapping[u], mapping[v])]["flow"] = 0
                edge_members[(mapping[u], mapping[v])]["on_blocking_flow"] = 0
                edge_members[(mapping[u], mapping[v])]["members"] = {(u, v)}
                edge_members[(mapping[u], mapping[v])]["capacity"] = get_residual_cap(G, u, v)
                edge_members[(mapping[u], mapping[v])]["length"] = G[u][v]["length"]

    # Add a list of members (ie original nodes) to each node (ie scc) in C.
    nx.set_node_attributes(C, members, "members")
    nx.set_node_attributes(C, distances, "distance")

    # Add edge attributes to each node 
    nx.set_edge_attributes(C, edge_members)
    return C<|MERGE_RESOLUTION|>--- conflicted
+++ resolved
@@ -217,18 +217,14 @@
                 else:
                     attr['length'] = attr['_length']
             contracted_graph = construct_graph_contraction(graph, start_node, end_node)
-<<<<<<< HEAD
-            flow_routed = compute_blocking_flow(contracted_graph, contracted_graph.graph["start_mapping"], contracted_graph.graph["end_mapping"], flow_to_route)
-=======
             flow_routed = flow_to_route
             """
             if the start and end notes already in the same component, we don't need a blocking flow since 
             we can already route delta flow through that component.
             """
             if contracted_graph.graph["start_mapping"] != contracted_graph.graph["end_mapping"]:
-                flow_routed = dinitz_blocking_flow(contracted_graph, contracted_graph.graph["start_mapping"], contracted_graph.graph["end_mapping"], flow_to_route)
-
->>>>>>> 14d87e0f
+                flow_routed = compute_blocking_flow(contracted_graph, contracted_graph.graph["start_mapping"], contracted_graph.graph["end_mapping"], flow_to_route)
+
             total_routed_flow += flow_routed
 
             if flow_routed == 0:
