--- conflicted
+++ resolved
@@ -342,13 +342,8 @@
             for neighbor in not_visited:
                 if not graph.has_edge(curr_vertex, neighbor) or is_at_capacity(graph, curr_vertex, neighbor):
                     continue
-<<<<<<< HEAD
-                if graph.edges[curr_vertex, neighbor]["length"] == 0:
+                if graph[curr_vertex][neighbor]["length"] == 0:
                     to_remove.add(neighbor)
-=======
-                if neighbor not in visited and graph[curr_vertex][neighbor]["length"] == 0:
-                    visited.add(neighbor)
->>>>>>> a5ef8f44
                     graph.nodes[curr_vertex]["out_children"].append(neighbor)
                     children_queue.append(neighbor)
             not_visited.difference_update(to_remove)
@@ -364,14 +359,8 @@
             for neighbor in not_visited:
                 if not graph.has_edge(neighbor, curr_vertex) or is_at_capacity(graph, neighbor, curr_vertex):
                     continue
-<<<<<<< HEAD
-                if graph.edges[neighbor, curr_vertex]["length"] == 0:
+                if graph[neighbor][curr_vertex]["length"] == 0:
                     to_remove.add(neighbor)
-
-=======
-                if neighbor not in visited and graph[neighbor][curr_vertex]["length"] == 0:
-                    visited.add(neighbor)
->>>>>>> a5ef8f44
                     graph.nodes[curr_vertex]["in_children"].append(neighbor)
                     children_queue.append(neighbor)
             not_visited.difference_update(to_remove)
